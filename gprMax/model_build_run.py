# Copyright (C) 2015-2017: The University of Edinburgh
#                 Authors: Craig Warren and Antonis Giannopoulos
#
# This file is part of gprMax.
#
# gprMax is free software: you can redistribute it and/or modify
# it under the terms of the GNU General Public License as published by
# the Free Software Foundation, either version 3 of the License, or
# (at your option) any later version.
#
# gprMax is distributed in the hope that it will be useful,
# but WITHOUT ANY WARRANTY; without even the implied warranty of
# MERCHANTABILITY or FITNESS FOR A PARTICULAR PURPOSE.  See the
# GNU General Public License for more details.
#
# You should have received a copy of the GNU General Public License
# along with gprMax.  If not, see <http://www.gnu.org/licenses/>.

import datetime
import itertools
import os
import psutil
import sys

from colorama import init, Fore, Style

import numpy as np
from terminaltables import AsciiTable
from tqdm import tqdm

from .exceptions import GeneralError

from .fields_outputs import write_hdf5_outputfile

from .grid import FDTDGrid
from .grid import dispersion_analysis
from .input_cmds_geometry import process_geometrycmds
from .input_cmds_file import process_python_include_code
from .input_cmds_file import write_processed_file
from .input_cmds_file import check_cmd_names
from .input_cmds_multiuse import process_multicmds
from .input_cmds_singleuse import process_singlecmds
from .materials import Material, process_materials
from .materials import create_built_in_materials
from .pml import build_pmls
from .utilities import get_terminal_width
from .utilities import human_size
from .yee_cell_build import build_electric_components
from .yee_cell_build import build_magnetic_components
from .solvers import CPUSolver
from .config import get_iterations

init()


def adjust_source_positions(config, G):

    # max multiple of steps
    lim = config.n_models - 1
    n = config.model_number
    es = 'Source(s) will be stepped to a position outside the domain.'
    er = 'Receiver(s) will be stepped to a position outside the domain.'

    srcs = itertools.chain(G.hertziandipoles, G.magneticdipoles)
    rxs = G.rxs
    items = [[G.srcsteps, srcs, es], [G.rxsteps, rxs, er]]

    for item in items:

        # Check if srcsteps or rxsteps are provided
        if item[0][0] != 0 or item[0][1] != 0 or item[0][2] != 0:
            for src in item[1]:  # Iterate through rxs and srcs
                if n == 0:       # Only do this check on the first iteration
                    # Check that items won't be positioned out of bounds
                    if (src.xcoord + G.srcsteps[0] * lim < 0
                        or src.xcoord + G.srcsteps[0] * lim > G.nx
                        or src.ycoord + G.srcsteps[1] * lim < 0
                        or src.ycoord + G.srcsteps[1] * lim > G.ny
                        or src.zcoord + G.srcsteps[2] * lim < 0
                        or src.zcoord + G.srcsteps[2] * lim > G.nz):
                        raise GeneralError(item[2])
                src.xcoord = src.xcoordorigin + n * G.srcsteps[0]
                src.ycoord = src.ycoordorigin + n * G.srcsteps[1]
                src.zcoord = src.zcoordorigin + n * G.srcsteps[2]


# Print constants/variables in user-accessable namespace
def print_user_name_space(usernamespace):
    uservars = ''
    for key, value in sorted(usernamespace.items()):
        if key != '__builtins__':
            uservars += '{}: {}, '.format(key, value)
    print('Constants/variables used/available for Python scripting: {{{}}}\n'.format(uservars[:-2]))


def build_the_pmls(G):
            # Build the PMLs and calculate initial coefficients
            if all(value == 0 for value in G.pmlthickness.values()):
                if G.messages:
                    print('PML boundaries: switched off')

                # If all the PMLs are switched off don't need to build
                # anything
                pass
            else:
                if G.messages:
                    if all(value == G.pmlthickness['x0'] for value in G.pmlthickness.values()):
                        pmlinfo = str(G.pmlthickness['x0']) + ' cells'
                    else:
                        pmlinfo = ''
                        for key, value in G.pmlthickness.items():
                            pmlinfo += '{}: {} cells, '.format(key, value)
                        pmlinfo = pmlinfo[:-2]
                    print('PML boundaries: {}'.format(pmlinfo))
                pbar = tqdm(total=sum(1 for value in G.pmlthickness.values() if value > 0), desc='Building PML boundaries', ncols=get_terminal_width() - 1, file=sys.stdout, disable=G.tqdmdisable)
                build_pmls(G, pbar)
                pbar.close()


def build_model(G):
    # Build the model, i.e. set the material properties (ID) for
    # every edge
    # of every Yee cell
    pbar = tqdm(total=2, desc='Building main grid', ncols=get_terminal_width() - 1, file=sys.stdout, disable=G.tqdmdisable)
    build_electric_components(G.solid, G.rigidE, G.ID, G)
    pbar.update()
    build_magnetic_components(G.solid, G.rigidH, G.ID, G)
    pbar.update()
    pbar.close()


def check_dispersion(G):
    results = dispersion_analysis(G)
    if not results['waveform']:
        print(Fore.RED + "\nWARNING: Numerical dispersion analysis not carried out as either no waveform detected or waveform does not fit within specified time window and is therefore being truncated." + Style.RESET_ALL)
    elif results['N'] < G.mingridsampling:
        raise GeneralError("Non-physical wave propagation: Material '{}' has wavelength sampled by {} cells, less than required minimum for physical wave propagation. Maximum significant frequency estimated as {:g}Hz".format(results['material'].ID, results['N'], results['maxfreq']))
    elif results['deltavp'] and np.abs(results['deltavp']) > G.maxnumericaldisp:
        print(Fore.RED + "\nWARNING: Potentially significant numerical dispersion. Estimated largest physical phase-velocity error is {:.2f}% in material '{}' whose wavelength sampled by {} cells. Maximum significant frequency estimated as {:g}Hz".format(results['deltavp'], results['material'].ID, results['N'], results['maxfreq']) + Style.RESET_ALL)
    elif results['deltavp'] and G.messages:
        print("\nNumerical dispersion analysis: estimated largest physical phase-velocity error is {:.2f}% in material '{}' whose wavelength sampled by {} cells. Maximum significant frequency estimated as {:g}Hz".format(results['deltavp'], results['material'].ID, results['N'], results['maxfreq']))


def write_geometry_views(config, G):
        # Write files for any geometry views and geometry object outputs
        if not (G.geometryviews or G.geometryobjectswrite) and config.args.geometry_only:
            print(Fore.RED + '\nWARNING: No geometry views or geometry objects to output found.' + Style.RESET_ALL)
        if G.geometryviews:
            print()
            for i, geometryview in enumerate(G.geometryviews):
                geometryview.set_filename(config.model_config.p_model_number, G)
                pbar = tqdm(total=geometryview.datawritesize, unit='byte', unit_scale=True, desc='Writing geometry view file {}/{}, {}'.format(i + 1, len(G.geometryviews), os.path.split(geometryview.filename)[1]), ncols=get_terminal_width() - 1, file=sys.stdout, disable=G.tqdmdisable)
                geometryview.write_vtk(G, pbar)
                pbar.close()
        if G.geometryobjectswrite:
            for i, geometryobject in enumerate(G.geometryobjectswrite):
                pbar = tqdm(total=geometryobject.datawritesize, unit='byte', unit_scale=True, desc='Writing geometry object file {}/{}, {}'.format(i + 1, len(G.geometryobjectswrite), os.path.split(geometryobject.filename)[1]), ncols=get_terminal_width() - 1, file=sys.stdout, disable=G.tqdmdisable)
                geometryobject.write_hdf5(G, pbar)
                pbar.close()


def process_materials_list(G):
    materialsdata = process_materials(G)
    if G.messages:
        print('\nMaterials:')
        materialstable = AsciiTable(materialsdata)
        materialstable.outer_border = False
        materialstable.justify_columns[0] = 'right'
        print(materialstable.table)


def run_model(config):
    """Runs a model - processes the input file; builds the Yee cells;
    calculates update coefficients; runs main FDTD loop.

    Args:
        config (config): Configuration object. see config.py

    Returns:
        tsolve (int): Length of time (seconds) of main FDTD calculations
    """

    if config.model_config is None:
        raise GeneralError('You Must configure the model run')

    # Monitor memory usage
    p = psutil.Process()

    # Declare variable to hold FDTDGrid class
    global G

    # Normal model reading/building process; bypassed if geometry information
    # to be reused
    if 'G' not in globals():

        # Initialise an instance of the FDTDGrid class
        G = FDTDGrid()

        # Read input file and process any Python and include file commands
        processedlines = process_python_include_code(config.inputfile.file, config.usernamespace)

        print_user_name_space(config.usernamespace)

        # Write a file containing the input commands after Python or include
        # file commands have been processed
        if config.args.write_processed:
            write_processed_file(processedlines,
                                 config.model_config.p_model_number, G)

        # Check validity of command names and that essential commands are
        # present
        singlecmds, multicmds, geometry = check_cmd_names(processedlines)

        create_built_in_materials(G)

        # Process parameters for commands that can only occur once in the model
        process_singlecmds(singlecmds, G)

        # Process parameters for commands that can occur multiple times
        # in the model
        process_multicmds(multicmds, G)

        # Initialise an array for volumetric material IDs (solid), boolean
        # arrays for specifying materials not to be averaged (rigid),
        # an array for cell edge IDs (ID)
        G.initialise_geometry_arrays()

        # Initialise arrays for the field components
        G.initialise_field_arrays()

        # Process geometry commands in the order they were given
        process_geometrycmds(geometry, G)

        # build the pmls
        build_the_pmls(G)

        # Assign IDs to the main
        build_model(G)

        # Process any voltage sources (that have resistance) to create a new
        # material at the source location
        for voltagesource in G.voltagesources:
            voltagesource.create_material(G)

        # Initialise arrays of update coefficients to pass to update functions
        G.initialise_std_update_coeff_arrays()

        # Initialise arrays of update coefficients and temporary values if
        # there are any dispersive materials
        if Material.maxpoles != 0:
            G.initialise_dispersive_arrays()

        # Process complete list of materials - calculate update coefficients,
        # store in arrays, and build text list of materials/properties
        process_materials_list(G)

        # Check to see if numerical dispersion might be a problem
        check_dispersion(G)

    # If geometry information to be reused between model runs
    else:

        # Clear arrays for field components
        G.initialise_field_arrays()

        # Clear arrays for fields in PML
        for pml in G.pmls:
            pml.initialise_field_arrays()

    adjust_source_positions(config, G)
    write_geometry_views(config, G)

    # If only writing geometry information
    if config.args.geometry_only:
        tsolve = 0

    # Run simulation
    else:
        # Prepare any snapshot files
        for snapshot in G.snapshots:
            snapshot.prepare_vtk_imagedata(config.model_config.p_model_number,
                                           G)

        # Output filename
        of_path = config.model_config.outputfile_path

        print('\nOutput file: {}\n'.format(of_path))

        iterations = get_iterations(config, G)
        cpusolver = CPUSolver(G, iterations)
        tsolve = cpusolver.solve()

        # Write an output file in HDF5 format
        write_hdf5_outputfile(of_path, G.Ex, G.Ey, G.Ez, G.Hx, G.Hy, G.Hz, G)

        if G.messages:
            print('Memory (RAM) used: ~{}'.format(human_size(p.memory_info().rss)))
            print('Solving time [HH:MM:SS]: {}'.format(datetime.timedelta(seconds=tsolve)))

<<<<<<< HEAD
        # If geometry information to be reused between model runs then FDTDGrid
        # class instance must be global so that it persists
        if not config.args.geometry_fixed:
            del G
=======
    # If geometry information to be reused between model runs then FDTDGrid
    # class instance must be global so that it persists
    if not args.geometry_fixed:
        del G
>>>>>>> cd3042ec

    return tsolve<|MERGE_RESOLUTION|>--- conflicted
+++ resolved
@@ -297,16 +297,9 @@
             print('Memory (RAM) used: ~{}'.format(human_size(p.memory_info().rss)))
             print('Solving time [HH:MM:SS]: {}'.format(datetime.timedelta(seconds=tsolve)))
 
-<<<<<<< HEAD
-        # If geometry information to be reused between model runs then FDTDGrid
-        # class instance must be global so that it persists
-        if not config.args.geometry_fixed:
-            del G
-=======
     # If geometry information to be reused between model runs then FDTDGrid
     # class instance must be global so that it persists
     if not args.geometry_fixed:
         del G
->>>>>>> cd3042ec
 
     return tsolve