--- conflicted
+++ resolved
@@ -75,13 +75,8 @@
         if numbermodelruns == 1:
             self.filename = os.path.abspath(os.path.join(G.inputdirectory, self.basefilename))
         else:
-<<<<<<< HEAD
-            self.filename = G.inputdirectory + self.filename + str(modelrun)
-
-=======
             self.filename = os.path.abspath(os.path.join(G.inputdirectory, self.basefilename + str(modelrun)))
-        
->>>>>>> a10237ec
+
         if self.type == 'n':
             self.filename += '.vti'
 
@@ -95,19 +90,7 @@
             self.vtk_nxcells = self.vtk_xfcells - self.vtk_xscells
             self.vtk_nycells = self.vtk_yfcells - self.vtk_yscells
             self.vtk_nzcells = self.vtk_zfcells - self.vtk_zscells
-<<<<<<< HEAD
-
-            # Create an array and add numeric IDs for PML, sources and receivers
-            self.srcs_rxs_pml = np.zeros((G.nx + 1, G.ny + 1, G.nz + 1), dtype=np.int8)
-            for pml in G.pmls:
-                self.srcs_rxs_pml[pml.xs:pml.xf, pml.ys:pml.yf, pml.zs:pml.zf] = 1
-            for index, srcrx in enumerate(G.rxs + G.hertziandipoles + G.magneticdipoles + G.voltagesources + G.transmissionlines):
-                self.srcs_rxs_pml[srcrx.xcoord, srcrx.ycoord, srcrx.zcoord] = index + 2
-
-            vtk_srcs_rxs_pml_offset = round_value((np.dtype(np.uint32).itemsize * self.vtk_nxcells * self.vtk_nycells * self.vtk_nzcells) + np.dtype(np.uint32).itemsize)
-
-=======
-            
+
             # Create arrays and add numeric IDs for PML, sources and receivers (0 is not set, 1 is PML, srcs and rxs numbered thereafter)
             self.srcs_pml = np.zeros((G.nx + 1, G.ny + 1, G.nz + 1), dtype=np.int8)
             self.rxs = np.zeros((G.nx + 1, G.ny + 1, G.nz + 1), dtype=np.int8)
@@ -117,11 +100,10 @@
                 self.srcs_pml[src.xcoord, src.ycoord, src.zcoord] = index + 2
             for index, rx in enumerate(G.rxs):
                 self.rxs[rx.xcoord, rx.ycoord, rx.zcoord] = index + 1
-        
+
             vtk_srcs_pml_offset = round_value((np.dtype(np.uint32).itemsize * self.vtk_nxcells * self.vtk_nycells * self.vtk_nzcells) + np.dtype(np.uint32).itemsize)
             vtk_rxs_offset = round_value((np.dtype(np.uint32).itemsize * self.vtk_nxcells * self.vtk_nycells * self.vtk_nzcells) + np.dtype(np.uint32).itemsize + (np.dtype(np.int8).itemsize * self.vtk_nxcells * self.vtk_nycells * self.vtk_nzcells) + np.dtype(np.uint32).itemsize)
-            
->>>>>>> a10237ec
+
             with open(self.filename, 'wb') as f:
                 f.write('<?xml version="1.0"?>\n'.encode('utf-8'))
                 f.write('<VTKFile type="ImageData" version="1.0" byte_order="{}">\n'.format(GeometryView.byteorder).encode('utf-8'))
@@ -142,20 +124,15 @@
                     for j in range(self.ys, self.yf, self.dy):
                         for i in range(self.xs, self.xf, self.dx):
                             f.write(pack('I', G.solid[i, j, k]))
-<<<<<<< HEAD
-
-                # Write source/receiver IDs
-=======
-            
+
                 # Write source/PML IDs
->>>>>>> a10237ec
                 datasize = int(np.dtype(np.int8).itemsize * self.vtk_nxcells * self.vtk_nycells * self.vtk_nzcells)
                 f.write(pack('I', datasize))
                 for k in range(self.zs, self.zf, self.dz):
                     for j in range(self.ys, self.yf, self.dy):
                         for i in range(self.xs, self.xf, self.dx):
                             f.write(pack('b', self.srcs_pml[i, j, k]))
-                
+
                 # Write receiver IDs
                 datasize = int(np.dtype(np.int8).itemsize * self.vtk_nxcells * self.vtk_nycells * self.vtk_nzcells)
                 f.write(pack('I', datasize))
@@ -284,5 +261,4 @@
                 f.write('<Sources name="{}">{}</Sources>\n'.format(src.ID, index + 2).encode('utf-8'))
             for index, rx in enumerate(G.rxs):
                 f.write('<Receivers name="{}">{}</Receivers>\n'.format(rx.ID, index + 1).encode('utf-8'))
-        f.write('</gprMax>\n'.encode('utf-8'))
-
+        f.write('</gprMax>\n'.encode('utf-8'))